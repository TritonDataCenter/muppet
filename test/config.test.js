--- conflicted
+++ resolved
@@ -134,13 +134,8 @@
     });
 });
 
-<<<<<<< HEAD
-test('test writeHaproxyConfig bad config (should error)', function (t) {
+tap.test('test writeHaproxyConfig bad config (should error)', function (t) {
     // haproxy shouldn't like empty servers
-=======
-tap.test('test writeHaproxyConfig bad config (should error)', function (t) {
-    // haproxy shouldn't like empty hosts (no listen or backend)
->>>>>>> fe337d31
     var opts = {
         trustedIP: '',
         untrustedIPs: [],
